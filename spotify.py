"""All things related to Spotify"""
import json
import re
import string
import webbrowser

import requests


class SongNotFoundError(Exception):
    """Exception raised when search for song returns no results."""


class AuthorizationError(Exception):
    """Exception raised when request fails due to lack of authorization."""


class SpotifyClient:
    """Client to access Spotify API."""

    API_VERSION = "v1"
    API_URL = f"https://api.spotify.com/{API_VERSION}"

    headers = {}
    _user_id = None

    def __init__(self):
        """Initialize the class.

        Gets the necessary authorization to access the API on behalf of a user.
        """

        self._authorize()

    def import_song_group(self, group):
        """Imports a group of songs into a new playlist.

        Args:
            group (dict): A dict representing a group of songs. Should contain a "name" field of
                type str and a "songs" field of type list of dicts. Each dict in the "songs" list
                should have fields "name", "album", and "artist", all of type str.
        """

<<<<<<< HEAD
        # TODO
        pass
=======
        playlist_name = group["name"]
        playlist_id = self.create_playlist(playlist_name)
        playlist = {"name": playlist_name, "id": playlist_id}
        for song in group["songs"]:
            self.import_song(song, playlist)
>>>>>>> fb8c1581

    def import_song(self, song, playlist):
        """Imports a song into an existing playlist.

        Args:
            song (dict): A dict representing a song. The dict should have fields "name", "album",
                and "artist", all of type str.
            playlist (dict): A dict representing a playlist. The dict should have fields "id"
                (Spotify ID) and "name".
        """

<<<<<<< HEAD
        # TODO
        pass
=======
        try:
            song_uri = self.find_song_uri(song)
        except SongNotFoundError as e:
            print(f"could not find song {song} to add to playlist '{playlist['name']}'")
        else:
            self.add_song_to_playlist(song_uri, playlist["id"])
>>>>>>> fb8c1581

    def add_song_to_playlist(self, song_uri, playlist_id):
        """Adds a song to a playlist.

        Uses the /playlists/{playlist_id}/tracks endpoint
        https://developer.spotify.com/documentation/web-api/reference/playlists/add-tracks-to-playlist/
        to add a song to a playlist owned by the user.

        Args:
            song_uri (str): A Spotify URI for a song.
            playlist_id (str): A Spotify ID for a playlist
        """

        # TODO
        pass

    def create_playlist(self, name):
        """Creates a playlist.

        Uses the /users/{user_id}/playlists endpoint
        https://developer.spotify.com/documentation/web-api/reference/playlists/create-playlist/
        to create a new (empty) playlist owned by the user.

        Args:
            name (str): The name for the new playlist.

        Returns:
            A str representing a Spotify ID for the new playlist.
        """

        # TODO
        pass

    def find_song_uri(self, song):
        """Finds the Spotify URI for a song

        Searches Spotify for a song given its name, album, and artist, returning the song's URI if
        it can be found.

        Returns:
            A str representing a Spotify URI for the song.

        Raises:
            SongNotFoundError: The song cannot be found on Spotify.
        """

<<<<<<< HEAD
        # TODO
        pass
=======
        try:
            tracks = self.search_song(song["name"], album=song["album"], artist=song["artist"])
        except SongNotFoundError:
            try:
                tracks = self.search_song(song["name"], artist=song["artist"])
            except SongNotFoundError:
                tracks = self.search_song(song["name"])

        result = tracks[0]
        uri = result["uri"]
        return uri
>>>>>>> fb8c1581

    def get_current_user(self):
        """Gets the Spotify ID for the authorized user.

        Uses the /me endpoint
        https://developer.spotify.com/documentation/web-api/reference/users-profile/get-current-users-profile/
        to get the Spotify ID for the authorized user.

        Returns:
            A str representing the Spotify ID of the authorized user.
        """

        # TODO
        pass

    def search_song(self, name, album=None, artist=None):
        """Searches for a song.

        Uses the /search endpoint
        (https://developer.spotify.com/documentation/web-api/reference/search/search/)
        to search for a song given its name and possibly its album and artist.

        Args:
            name (str): The song's name.
            album (str, optional): The song's album. Default - None.
            artist (str, optional): The song's artist. Default - None.

        Returns:
            A list of dict representing songs (format is everything under the "tracks"/"items" keys
            in the spec for the API response, above).

        Raises:
            SongNotFoundError: The search returned 0 hits.
        """

        endpoint = "/search"
        query = f"track:{self._strip_punctuation(name)}"
        if artist:
            query += f" artist:{self._strip_punctuation(artist)}"
        if album:
            query += f" album:{self._strip_punctuation(album)}"
        response = self._send(endpoint, "GET", params={"q": query, "type": "track"})
        tracks = response.json()["tracks"]
        if tracks["total"] == 0:
            raise SongNotFoundError(
                f"song name={name} artist={artist} album={album} could not be found"
            )
        return tracks["items"]

    def _send(self, endpoint, method, extra_headers=None, **kwargs):
        """Send a request to an endpoint

        Send an HTTP request to a endpoint using the specified method, adding extra headers and
        including data as required. The request includes default authentication headers (created at
        class initialization).

        Args:
            endpoint (str): The API endpoint to be accessed.
            method (str): The HTTP request method. Supported methods: GET, POST.
            extra_headers (dict, optional): Extra HTTP headers to be added to the request.
                Default - None.
            **kwargs: Arbitrary keyword arguments to be passed to the request (namely "params" or
                "data" dicts).

        Raises:
            ValueError: The HTTP method is not in the supported set.
        """

        headers = self.headers
        if extra_headers:
            headers.update(extra_headers)
        if method == "GET":
            return requests.get(
                f"{self.API_URL}{endpoint}",
                headers=headers,
                **kwargs
            )
        elif method == "POST":
            return requests.post(
                f"{self.API_URL}{endpoint}",
                headers=headers,
                **kwargs
            )
        else:
            raise ValueError(f"supported methods are GET,POST but given {method}")

    # Begin Utility
    def _strip_punctuation(self, s):
        return s.translate(str.maketrans('', '', string.punctuation))
    # End Utility

    # Begin Authentication
    CLIENT_ID = "8d620a84255e4806b1bbed7df287cdd7"
    CLIENT_SECRET = "fec769303a3d4dbba2fbe5ee2e95cee2"
    AUTH_TOKEN_URL = "https://accounts.spotify.com/api/token"
    AUTH_CLIENT_HEADER = {
        "Authorization": (
            "Basic "
            "OGQ2MjBhODQyNTVlNDgwNmIxYmJlZDdkZjI4N2NkZDc6"
            "ZmVjNzY5MzAzYTNkNGRiYmEyZmJlNWVlMmU5NWNlZTI="
        )
    }
    AUTH_SCOPE = "playlist-modify-private"
    AUTH_CACHE_FILE = "auth_cache"
    AUTH_REDIRECT_URI = "http://localhost/auth/"

    def _authorize(self):
        try:
            self._refresh_auth()
            return
        except AuthorizationError:
            pass

        user_auth_code = self._authorize_user()

        response = requests.post(
            self.AUTH_TOKEN_URL,
            headers=self.AUTH_CLIENT_HEADER,
            data={
                "grant_type": "authorization_code",
                "code": user_auth_code,
                "redirect_uri": self.AUTH_REDIRECT_URI
            }
        )
        self._handle_auth_response(response)
        refresh_token = response.json()["refresh_token"]
        with open(self.AUTH_CACHE_FILE, "w") as auth_file:
            auth_file.write(refresh_token)

    def _refresh_auth(self):
        try:
            with open(self.AUTH_CACHE_FILE, "r") as auth_file:
                refresh_token = auth_file.read()
        except FileNotFoundError:
            raise AuthorizationError("auth file containing refresh token could not be found")
        else:
            response = requests.post(
                self.AUTH_TOKEN_URL,
                headers=self.AUTH_CLIENT_HEADER,
                data={"grant_type": "refresh_token", "refresh_token": refresh_token}
            )
            self._handle_auth_response(response)

    def _handle_auth_response(self, response):
        if response.status_code != 200:
            raise AuthorizationError(
                f"could not authorize, API returned code: '{response.status_code}' \
                and message: '{response.text}'"
            )
        access_token = response.json()["access_token"]
        self.headers = {"Authorization": f"Bearer {access_token}"}

    def _authorize_user(self):
        request = requests.Request(
            method="GET",
            url="https://accounts.spotify.com/authorize",
            params={
                "client_id": self.CLIENT_ID,
                "response_type": "code",
                "redirect_uri": self.AUTH_REDIRECT_URI,
                "scope": self.AUTH_SCOPE
            }
        ).prepare()
        webbrowser.open(request.url)
        redirect = input("enter the URL you were redirected to: ")

        # TODO: this is a crappy way of parsing URLs but I think turning this into a webapp would
        # be a better use of time than making it nice
        accept_match = re.match(rf"{self.AUTH_REDIRECT_URI}\?code=(.*)", redirect)
        deny_match = re.match(rf"{self.AUTH_REDIRECT_URI}\?error=access_denied", redirect)
        if deny_match:
            raise AuthorizationError(
                "unable to authorize application, make sure you click 'Agree'"
            )
        if not accept_match:
            raise AuthorizationError("could not parse, make sure you copy the URL verbatim")
        auth_code = accept_match.group(1)
        return auth_code
    # End Authentication<|MERGE_RESOLUTION|>--- conflicted
+++ resolved
@@ -41,16 +41,8 @@
                 should have fields "name", "album", and "artist", all of type str.
         """
 
-<<<<<<< HEAD
-        # TODO
-        pass
-=======
-        playlist_name = group["name"]
-        playlist_id = self.create_playlist(playlist_name)
-        playlist = {"name": playlist_name, "id": playlist_id}
-        for song in group["songs"]:
-            self.import_song(song, playlist)
->>>>>>> fb8c1581
+        # TODO
+        pass
 
     def import_song(self, song, playlist):
         """Imports a song into an existing playlist.
@@ -62,17 +54,8 @@
                 (Spotify ID) and "name".
         """
 
-<<<<<<< HEAD
-        # TODO
-        pass
-=======
-        try:
-            song_uri = self.find_song_uri(song)
-        except SongNotFoundError as e:
-            print(f"could not find song {song} to add to playlist '{playlist['name']}'")
-        else:
-            self.add_song_to_playlist(song_uri, playlist["id"])
->>>>>>> fb8c1581
+        # TODO
+        pass
 
     def add_song_to_playlist(self, song_uri, playlist_id):
         """Adds a song to a playlist.
@@ -119,22 +102,8 @@
             SongNotFoundError: The song cannot be found on Spotify.
         """
 
-<<<<<<< HEAD
-        # TODO
-        pass
-=======
-        try:
-            tracks = self.search_song(song["name"], album=song["album"], artist=song["artist"])
-        except SongNotFoundError:
-            try:
-                tracks = self.search_song(song["name"], artist=song["artist"])
-            except SongNotFoundError:
-                tracks = self.search_song(song["name"])
-
-        result = tracks[0]
-        uri = result["uri"]
-        return uri
->>>>>>> fb8c1581
+        # TODO
+        pass
 
     def get_current_user(self):
         """Gets the Spotify ID for the authorized user.
